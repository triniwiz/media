# Release notes

<<<<<<< HEAD
### Unreleased changes

*   Core library:
    *   Add suppression reason for unsuitable audio route and play when ready
        change reason for suppressed too long.
        ([#15](https://github.com/androidx/media/issues/15)).
    *   Add `ExoPlayer.setVideoEffects()` for using `Effect` during video
        playback.
    *   Update `SampleQueue` to store `sourceId` as a `long` rather than an
        `int`. This changes the signatures of public methods
        `SampleQueue.sourceId` and `SampleQueue.peekSourceId`.
*   Audio:
    *   Fix bug where some playbacks fail when tunneling is enabled and
        `AudioProcessors` are active, e.g. for gapless trimming
        ([#10847](https://github.com/google/ExoPlayer/issues/10847)).
    *   Encapsulate Opus frames in Ogg packets in direct playbacks (offload).
    *   Extrapolate current position during sleep with offload scheduling.
    *   Add `Renderer.release()` and `AudioSink.release()` for releasing the
        resources at the end of player's lifecycle.
    *   Listen to audio capabilities changes in `DefaultAudioSink`. Add a
        required parameter `context` in the constructor of `DefaultAudioSink`,
        with which the `DefaultAudioSink` will register as the listener to the
        `AudioCapabilitiesReceiver` and update its `audioCapabilities` property
        when informed with a capabilities change.
*   DRM:
    *   Reduce the visibility of several internal-only methods on
        `DefaultDrmSession` that aren't expected to be called from outside the
        DRM package:
        *   `void onMediaDrmEvent(int)`
        *   `void provision()`
        *   `void onProvisionCompleted()`
        *   `onProvisionError(Exception, boolean)`
*   Transformer:
    *   Remove `Transformer.Builder.setMediaSourceFactory(MediaSource.Factory)`.
        Use `ExoPlayerAssetLoader.Factory(MediaSource.Factory)` and
        `Transformer.Builder.setAssetLoaderFactory(AssetLoader.Factory)`
        instead.
    *   Remove `Transformer.startTransformation(MediaItem,
        ParcelFileDescriptor)`.
*   DASH:
    *   Fix handling of empty segment timelines
        ([#11014](https://github.com/google/ExoPlayer/issues/11014)).
*   RTSP:
    *   Retry with TCP if RTSP Setup with UDP fails with RTSP Error 461
        UnsupportedTransport
        ([#11069](https://github.com/google/ExoPlayer/issues/11069)).
*   IMA DAI extension:
    *   Fix a bug where a new ad group is inserted in live streams because the
        calculated content position in consecutive timelines varies slightly.
*   Remove deprecated symbols:
    *   Remove `DefaultAudioSink` constructors, use `DefaultAudioSink.Builder`
        instead.

### 1.0.0 (2023-03-22)

This release corresponds to the
[ExoPlayer 2.18.5 release](https://github.com/google/ExoPlayer/releases/tag/r2.18.5).

There are no changes since 1.0.0-rc02.

### 1.0.0-rc02 (2023-03-02)
=======
### 2.18.5 (2023-03-22)

This release corresponds to the
[AndroidX Media3 1.0.0 release](https://github.com/androidx/media/releases/tag/1.0.0).

There are no changes since 2.18.4.

### 2.18.4 (2023-03-02)
>>>>>>> f2cf82cd

This release corresponds to the
[ExoPlayer 2.18.4 release](https://github.com/google/ExoPlayer/releases/tag/r2.18.4).

*   Core library:
    *   Fix network type detection on API 33
        ([#10970](https://github.com/google/ExoPlayer/issues/10970)).
    *   Fix `NullPointerException` when calling `ExoPlayer.isTunnelingEnabled`
        ([#10977](https://github.com/google/ExoPlayer/issues/10977)).
*   Downloads:
    *   Make the maximum difference of the start time of two segments to be
        merged configurable in `SegmentDownloader` and subclasses
        ([#248](https://github.com/androidx/media/pull/248)).
*   Audio:
    *   Fix broken gapless MP3 playback on Samsung devices
        ([#8594](https://github.com/google/ExoPlayer/issues/8594)).
    *   Fix bug where playback speeds set immediately after disabling audio may
        be overridden by a previous speed change
        ([#10882](https://github.com/google/ExoPlayer/issues/10882)).
*   Video:
    *   Map HEVC HDR10 format to `HEVCProfileMain10HDR10` instead of
        `HEVCProfileMain10`.
    *   Add workaround for a device issue on Chromecast with Google TV and
        Lenovo M10 FHD Plus that causes 60fps AVC streams to be marked as
        unsupported
        ([#10898](https://github.com/google/ExoPlayer/issues/10898)).
    *   Fix frame release performance issues when playing media with a frame
        rate far higher than the screen refresh rate.
*   Cast:
    *   Fix transient `STATE_IDLE` when transitioning between media items
        ([#245](https://github.com/androidx/media/issues/245)).
*   RTSP:
    *   Catch the IllegalArgumentException thrown in parsing of invalid RTSP
        Describe response messages
        ([#10971](https://github.com/google/ExoPlayer/issues/10971)).
*   Session:
    *   Fix a bug where notification play/pause button doesn't update with
        player state ([#192](https://github.com/androidx/media/issues/192)).
*   IMA extension:
    *   Fix a bug which prevented DAI streams without any ads from starting
        because the first (and in the case without ads the only) `LOADED` event
        wasn't received.

### 1.0.0-rc01 (2023-02-16)

This release corresponds to the
[ExoPlayer 2.18.3 release](https://github.com/google/ExoPlayer/releases/tag/r2.18.3).

*   Core library:
    *   Tweak the renderer's decoder ordering logic to uphold the
        `MediaCodecSelector`'s preferences, even if a decoder reports it may not
        be able to play the media performantly. For example with default
        selector, hardware decoder with only functional support will be
        preferred over software decoder that fully supports the format
        ([#10604](https://github.com/google/ExoPlayer/issues/10604)).
    *   Add `ExoPlayer.Builder.setPlaybackLooper` that sets a pre-existing
        playback thread for a new ExoPlayer instance.
    *   Allow download manager helpers to be cleared
        ([#10776](https://github.com/google/ExoPlayer/issues/10776)).
    *   Add parameter to `BasePlayer.seekTo` to also indicate the command used
        for seeking.
    *   Use theme when loading drawables on API 21+
        ([#220](https://github.com/androidx/media/issues/220)).
    *   Add `ConcatenatingMediaSource2` that allows combining multiple media
        items into a single window
        ([#247](https://github.com/androidx/media/issues/247)).
*   Extractors:
    *   Throw a `ParserException` instead of a `NullPointerException` if the
        sample table (stbl) is missing a required sample description (stsd) when
        parsing trak atoms.
    *   Correctly skip samples when seeking directly to a sync frame in fMP4
        ([#10941](https://github.com/google/ExoPlayer/issues/10941)).
*   Audio:
    *   Use the compressed audio format bitrate to calculate the min buffer size
        for `AudioTrack` in direct playbacks (passthrough).
*   Text:
    *   Fix `TextRenderer` passing an invalid (negative) index to
        `Subtitle.getEventTime` if a subtitle file contains no cues.
    *   SubRip: Add support for UTF-16 files if they start with a byte order
        mark.
*   Metadata:
    *   Parse multiple null-separated values from ID3 frames, as permitted by
        ID3 v2.4.
    *   Add `MediaMetadata.mediaType` to denote the type of content or the type
        of folder described by the metadata.
    *   Add `MediaMetadata.isBrowsable` as a replacement for
        `MediaMetadata.folderType`. The folder type will be deprecated in the
        next release.
*   DASH:
    *   Add full parsing for image adaptation sets, including tile counts
        ([#3752](https://github.com/google/ExoPlayer/issues/3752)).
*   UI:
    *   Fix the deprecated
        `PlayerView.setControllerVisibilityListener(PlayerControlView.VisibilityListener)`
        to ensure visibility changes are passed to the registered listener
        ([#229](https://github.com/androidx/media/issues/229)).
    *   Fix the ordering of the center player controls in `PlayerView` when
        using a right-to-left (RTL) layout
        ([#227](https://github.com/androidx/media/issues/227)).
*   Session:
    *   Add abstract `SimpleBasePlayer` to help implement the `Player` interface
        for custom players.
    *   Add helper method to convert platform session token to Media3
        `SessionToken` ([#171](https://github.com/androidx/media/issues/171)).
    *   Use `onMediaMetadataChanged` to trigger updates of the platform media
        session ([#219](https://github.com/androidx/media/issues/219)).
    *   Add the media session as an argument of `getMediaButtons()` of the
        `DefaultMediaNotificationProvider` and use immutable lists for clarity
        ([#216](https://github.com/androidx/media/issues/216)).
    *   Add `onSetMediaItems` callback listener to provide means to modify/set
        `MediaItem` list, starting index and position by session before setting
        onto Player ([#156](https://github.com/androidx/media/issues/156)).
    *   Avoid double tap detection for non-Bluetooth media button events
        ([#233](https://github.com/androidx/media/issues/233)).
    *   Make `QueueTimeline` more robust in case of a shady legacy session state
        ([#241](https://github.com/androidx/media/issues/241)).
*   Cast extension:
    *   Bump Cast SDK version to 21.2.0.
*   IMA extension:
    *   Map `PLAYER_STATE_LOADING` to `STATE_BUFFERING`
        ([#245](\(https://github.com/androidx/media/issues/245\)).
*   IMA extension
    *   Remove player listener of the `ImaServerSideAdInsertionMediaSource` on
        the application thread to avoid threading issues.
    *   Add a property `focusSkipButtonWhenAvailable` to the
        `ImaServerSideAdInsertionMediaSource.AdsLoader.Builder` to request
        focusing the skip button on TV devices and set it to true by default.
    *   Add a method `focusSkipButton()` to the
        `ImaServerSideAdInsertionMediaSource.AdsLoader` to programmatically
        request to focus the skip button.
    *   Fix a bug which prevented playback from starting for a DAI stream
        without any ads.
    *   Bump IMA SDK version to 3.29.0.
*   Demo app:
    *   Request notification permission for download notifications at runtime
        ([#10884](https://github.com/google/ExoPlayer/issues/10884)).

### 1.0.0-beta03 (2022-11-22)

This release corresponds to the
[ExoPlayer 2.18.2 release](https://github.com/google/ExoPlayer/releases/tag/r2.18.2).

*   Core library:
    *   Add `ExoPlayer.isTunnelingEnabled` to check if tunneling is enabled for
        the currently selected tracks
        ([#2518](https://github.com/google/ExoPlayer/issues/2518)).
    *   Add `WrappingMediaSource` to simplify wrapping a single `MediaSource`
        ([#7279](https://github.com/google/ExoPlayer/issues/7279)).
    *   Discard back buffer before playback gets stuck due to insufficient
        available memory.
    *   Close the Tracing "doSomeWork" block when offload is enabled.
    *   Fix session tracking problem with fast seeks in `PlaybackStatsListener`
        ([#180](https://github.com/androidx/media/issues/180)).
    *   Send missing `onMediaItemTransition` callback when calling `seekToNext`
        or `seekToPrevious` in a single-item playlist
        ([#10667](https://github.com/google/ExoPlayer/issues/10667)).
    *   Add `Player.getSurfaceSize` that returns the size of the surface on
        which the video is rendered.
    *   Fix bug where removing listeners during the player release can cause an
        `IllegalStateException`
        ([#10758](https://github.com/google/ExoPlayer/issues/10758)).
*   Build:
    *   Enforce minimum `compileSdkVersion` to avoid compilation errors
        ([#10684](https://github.com/google/ExoPlayer/issues/10684)).
    *   Avoid publishing block when included in another gradle build.
*   Track selection:
    *   Prefer other tracks to Dolby Vision if display does not support it.
        ([#8944](https://github.com/google/ExoPlayer/issues/8944)).
*   Downloads:
    *   Fix potential infinite loop in `ProgressiveDownloader` caused by
        simultaneous download and playback with the same `PriorityTaskManager`
        ([#10570](https://github.com/google/ExoPlayer/pull/10570)).
    *   Make download notification appear immediately
        ([#183](https://github.com/androidx/media/pull/183)).
    *   Limit parallel download removals to 1 to avoid excessive thread creation
        ([#10458](https://github.com/google/ExoPlayer/issues/10458)).
*   Video:
    *   Try alternative decoder for Dolby Vision if display does not support it.
        ([#9794](https://github.com/google/ExoPlayer/issues/9794)).
*   Audio:
    *   Use `SingleThreadExecutor` for releasing `AudioTrack` instances to avoid
        OutOfMemory errors when releasing multiple players at the same time
        ([#10057](https://github.com/google/ExoPlayer/issues/10057)).
    *   Adds `AudioOffloadListener.onExperimentalOffloadedPlayback` for the
        AudioTrack offload state.
        ([#134](https://github.com/androidx/media/issues/134)).
    *   Make `AudioTrackBufferSizeProvider` a public interface.
    *   Add `ExoPlayer.setPreferredAudioDevice` to set the preferred audio
        output device ([#135](https://github.com/androidx/media/issues/135)).
    *   Rename `androidx.media3.exoplayer.audio.AudioProcessor` to
        `androidx.media3.common.audio.AudioProcessor`.
    *   Map 8-channel and 12-channel audio to the 7.1 and 7.1.4 channel masks
        respectively on all Android versions
        ([#10701](https://github.com/google/ExoPlayer/issues/10701)).
*   Metadata:
    *   `MetadataRenderer` can now be configured to render metadata as soon as
        they are available. Create an instance with
        `MetadataRenderer(MetadataOutput, Looper, MetadataDecoderFactory,
        boolean)` to specify whether the renderer will output metadata early or
        in sync with the player position.
*   DRM:
    *   Work around a bug in the Android 13 ClearKey implementation that returns
        a non-empty but invalid license URL.
    *   Fix `setMediaDrmSession failed: session not opened` error when switching
        between DRM schemes in a playlist (e.g. Widevine to ClearKey).
*   Text:
    *   CEA-608: Ensure service switch commands on field 2 are handled correctly
        ([#10666](https://github.com/google/ExoPlayer/issues/10666)).
*   DASH:
    *   Parse `EventStream.presentationTimeOffset` from manifests
        ([#10460](https://github.com/google/ExoPlayer/issues/10460)).
*   UI:
    *   Use current overrides of the player as preset in
        `TrackSelectionDialogBuilder`
        ([#10429](https://github.com/google/ExoPlayer/issues/10429)).
*   Session:
    *   Ensure commands are always executed in the correct order even if some
        require asynchronous resolution
        ([#85](https://github.com/androidx/media/issues/85)).
    *   Add `DefaultMediaNotificationProvider.Builder` to build
        `DefaultMediaNotificationProvider` instances. The builder can configure
        the notification ID, the notification channel ID and the notification
        channel name used by the provider. Also, add method
        `DefaultMediaNotificationProvider.setSmallIcon(int)` to set the
        notifications small icon.
        ([#104](https://github.com/androidx/media/issues/104)).
    *   Ensure commands sent before `MediaController.release()` are not dropped
        ([#99](https://github.com/androidx/media/issues/99)).
    *   `SimpleBitmapLoader` can load bitmap from `file://` URIs
        ([#108](https://github.com/androidx/media/issues/108)).
    *   Fix assertion that prevents `MediaController` to seek over an ad in a
        period ([#122](https://github.com/androidx/media/issues/122)).
    *   When playback ends, the `MediaSessionService` is stopped from the
        foreground and a notification is shown to restart playback of the last
        played media item
        ([#112](https://github.com/androidx/media/issues/112)).
    *   Don't start a foreground service with a pending intent for pause
        ([#167](https://github.com/androidx/media/issues/167)).
    *   Manually hide the 'badge' associated with the notification created by
        `DefaultNotificationProvider` on API 26 and API 27 (the badge is
        automatically hidden on API 28+)
        ([#131](https://github.com/androidx/media/issues/131)).
    *   Fix bug where a second binder connection from a legacy MediaSession to a
        Media3 MediaController causes IllegalStateExceptions
        ([#49](https://github.com/androidx/media/issues/49)).
*   RTSP:
    *   Add H263 fragmented packet handling
        ([#119](https://github.com/androidx/media/pull/119)).
    *   Add support for MP4A-LATM
        ([#162](https://github.com/androidx/media/pull/162)).
*   IMA:
    *   Add timeout for loading ad information to handle cases where the IMA SDK
        gets stuck loading an ad
        ([#10510](https://github.com/google/ExoPlayer/issues/10510)).
    *   Prevent skipping mid-roll ads when seeking to the end of the content
        ([#10685](https://github.com/google/ExoPlayer/issues/10685)).
    *   Correctly calculate window duration for live streams with server-side
        inserted ads, for example IMA DAI
        ([#10764](https://github.com/google/ExoPlayer/issues/10764)).
*   FFmpeg extension:
    *   Add newly required flags to link FFmpeg libraries with NDK 23.1.7779620
        and above ([#9933](https://github.com/google/ExoPlayer/issues/9933)).
*   AV1 extension:
    *   Update CMake version to avoid incompatibilities with the latest Android
        Studio releases
        ([#9933](https://github.com/google/ExoPlayer/issues/9933)).
*   Cast extension:
    *   Implement `getDeviceInfo()` to be able to identify `CastPlayer` when
        controlling playback with a `MediaController`
        ([#142](https://github.com/androidx/media/issues/142)).
*   Transformer:
    *   Add muxer watchdog timer to detect when generating an output sample is
        too slow.
*   Remove deprecated symbols:
    *   Remove `Transformer.Builder.setOutputMimeType(String)`. This feature has
        been removed. The MIME type will always be MP4 when the default muxer is
        used.

### 1.0.0-beta02 (2022-07-21)

This release corresponds to the
[ExoPlayer 2.18.1 release](https://github.com/google/ExoPlayer/releases/tag/r2.18.1).

*   Core library:
    *   Ensure that changing the `ShuffleOrder` with `ExoPlayer.setShuffleOrder`
        results in a call to `Player.Listener#onTimelineChanged` with
        `reason=Player.TIMELINE_CHANGE_REASON_PLAYLIST_CHANGED`
        ([#9889](https://github.com/google/ExoPlayer/issues/9889)).
    *   For progressive media, only include selected tracks in buffered position
        ([#10361](https://github.com/google/ExoPlayer/issues/10361)).
    *   Allow custom logger for all ExoPlayer log output
        ([#9752](https://github.com/google/ExoPlayer/issues/9752)).
    *   Fix implementation of `setDataSourceFactory` in
        `DefaultMediaSourceFactory`, which was non-functional in some cases
        ([#116](https://github.com/androidx/media/issues/116)).
*   Extractors:
    *   Fix parsing of H265 short term reference picture sets
        ([#10316](https://github.com/google/ExoPlayer/issues/10316)).
    *   Fix parsing of bitrates from `esds` boxes
        ([#10381](https://github.com/google/ExoPlayer/issues/10381)).
*   DASH:
    *   Parse ClearKey license URL from manifests
        ([#10246](https://github.com/google/ExoPlayer/issues/10246)).
*   UI:
    *   Ensure TalkBack announces the currently active speed option in the
        playback controls menu
        ([#10298](https://github.com/google/ExoPlayer/issues/10298)).
*   RTSP:
    *   Add VP8 fragmented packet handling
        ([#110](https://github.com/androidx/media/pull/110)).
    *   Support frames/fragments in VP9
        ([#115](https://github.com/androidx/media/pull/115)).
*   Leanback extension:
    *   Listen to `playWhenReady` changes in `LeanbackAdapter`
        ([10420](https://github.com/google/ExoPlayer/issues/10420)).
*   Cast:
    *   Use the `MediaItem` that has been passed to the playlist methods as
        `Window.mediaItem` in `CastTimeline`
        ([#25](https://github.com/androidx/media/issues/25),
        [#8212](https://github.com/google/ExoPlayer/issues/8212)).
    *   Support `Player.getMetadata()` and `Listener.onMediaMetadataChanged()`
        with `CastPlayer` ([#25](https://github.com/androidx/media/issues/25)).

### 1.0.0-beta01 (2022-06-16)

This release corresponds to the
[ExoPlayer 2.18.0 release](https://github.com/google/ExoPlayer/releases/tag/r2.18.0).

*   Core library:
    *   Enable support for Android platform diagnostics via
        `MediaMetricsManager`. ExoPlayer will forward playback events and
        performance data to the platform, which helps to provide system
        performance and debugging information on the device. This data may also
        be collected by Google
        [if sharing usage and diagnostics data is enabled](https://support.google.com/accounts/answer/6078260)
        by the user of the device. Apps can opt-out of contributing to platform
        diagnostics for ExoPlayer with
        `ExoPlayer.Builder.setUsePlatformDiagnostics(false)`.
    *   Fix bug that tracks are reset too often when using `MergingMediaSource`,
        for example when side-loading subtitles and changing the selected
        subtitle mid-playback
        ([#10248](https://github.com/google/ExoPlayer/issues/10248)).
    *   Stop detecting 5G-NSA network type on API 29 and 30. These playbacks
        will assume a 4G network.
    *   Disallow passing `null` to
        `MediaSource.Factory.setDrmSessionManagerProvider` and
        `MediaSource.Factory.setLoadErrorHandlingPolicy`. Instances of
        `DefaultDrmSessionManagerProvider` and `DefaultLoadErrorHandlingPolicy`
        can be passed explicitly if required.
    *   Add `MediaItem.RequestMetadata` to represent metadata needed to play
        media when the exact `LocalConfiguration` is not known. Also remove
        `MediaMetadata.mediaUrl` as this is now included in `RequestMetadata`.
    *   Add `Player.Command.COMMAND_SET_MEDIA_ITEM` to enable players to allow
        setting a single item.
*   Track selection:
    *   Flatten `TrackSelectionOverrides` class into `TrackSelectionParameters`,
        and promote `TrackSelectionOverride` to a top level class.
    *   Rename `TracksInfo` to `Tracks` and `TracksInfo.TrackGroupInfo` to
        `Tracks.Group`. `Player.getCurrentTracksInfo` and
        `Player.Listener.onTracksInfoChanged` have also been renamed to
        `Player.getCurrentTracks` and `Player.Listener.onTracksChanged`. This
        includes 'un-deprecating' the `Player.Listener.onTracksChanged` method
        name, but with different parameter types.
    *   Change `DefaultTrackSelector.buildUponParameters` and
        `DefaultTrackSelector.Parameters.buildUpon` to return
        `DefaultTrackSelector.Parameters.Builder` instead of the deprecated
        `DefaultTrackSelector.ParametersBuilder`.
    *   Add
        `DefaultTrackSelector.Parameters.constrainAudioChannelCountToDeviceCapabilities`
        which is enabled by default. When enabled, the `DefaultTrackSelector`
        will prefer audio tracks whose channel count does not exceed the device
        output capabilities. On handheld devices, the `DefaultTrackSelector`
        will prefer stereo/mono over multichannel audio formats, unless the
        multichannel format can be
        [Spatialized](https://developer.android.com/reference/android/media/Spatializer)
        (Android 12L+) or is a Dolby surround sound format. In addition, on
        devices that support audio spatialization, the `DefaultTrackSelector`
        will monitor for changes in the
        [Spatializer properties](https://developer.android.com/reference/android/media/Spatializer.OnSpatializerStateChangedListener)
        and trigger a new track selection upon these. Devices with a
        `television`
        [UI mode](https://developer.android.com/guide/topics/resources/providing-resources#UiModeQualifier)
        are excluded from these constraints and the format with the highest
        channel count will be preferred. To enable this feature, the
        `DefaultTrackSelector` instance must be constructed with a `Context`.
*   Video:
    *   Rename `DummySurface` to `PlaceholderSurface`.
    *   Add AV1 support to the `MediaCodecVideoRenderer.getCodecMaxInputSize`.
*   Audio:
    *   Use LG AC3 audio decoder advertising non-standard MIME type.
    *   Change the return type of `AudioAttributes.getAudioAttributesV21()` from
        `android.media.AudioAttributes` to a new `AudioAttributesV21` wrapper
        class, to prevent slow ART verification on API < 21.
    *   Query the platform (API 29+) or assume the audio encoding channel count
        for audio passthrough when the format audio channel count is unset,
        which occurs with HLS chunkless preparation
        ([#10204](https://github.com/google/ExoPlayer/issues/10204)).
    *   Configure `AudioTrack` with channel mask
        `AudioFormat.CHANNEL_OUT_7POINT1POINT4` if the decoder outputs 12
        channel PCM audio
        ([#10322](#https://github.com/google/ExoPlayer/pull/10322)).
*   DRM
    *   Ensure the DRM session is always correctly updated when seeking
        immediately after a format change
        ([#10274](https://github.com/google/ExoPlayer/issues/10274)).
*   Text:
    *   Change `Player.getCurrentCues()` to return `CueGroup` instead of
        `List<Cue>`.
    *   SSA: Support `OutlineColour` style setting when `BorderStyle == 3` (i.e.
        `OutlineColour` sets the background of the cue)
        ([#8435](https://github.com/google/ExoPlayer/issues/8435)).
    *   CEA-708: Parse data into multiple service blocks and ignore blocks not
        associated with the currently selected service number.
    *   Remove `RawCcExtractor`, which was only used to handle a Google-internal
        subtitle format.
*   Extractors:
    *   Add support for AVI
        ([#2092](https://github.com/google/ExoPlayer/issues/2092)).
    *   Matroska: Parse `DiscardPadding` for Opus tracks.
    *   MP4: Parse bitrates from `esds` boxes.
    *   Ogg: Allow duplicate Opus ID and comment headers
        ([#10038](https://github.com/google/ExoPlayer/issues/10038)).
*   UI:
    *   Fix delivery of events to `OnClickListener`s set on `PlayerView`, in the
        case that `useController=false`
        ([#9605](https://github.com/google/ExoPlayer/issues/9605)). Also fix
        delivery of events to `OnLongClickListener` for all view configurations.
    *   Fix incorrectly treating a sequence of touch events that exit the bounds
        of `PlayerView` before `ACTION_UP` as a click
        ([#9861](https://github.com/google/ExoPlayer/issues/9861)).
    *   Fix `PlayerView` accessibility issue where tapping might toggle playback
        rather than hiding the controls
        ([#8627](https://github.com/google/ExoPlayer/issues/8627)).
    *   Rewrite `TrackSelectionView` and `TrackSelectionDialogBuilder` to work
        with the `Player` interface rather than `ExoPlayer`. This allows the
        views to be used with other `Player` implementations, and removes the
        dependency from the UI module to the ExoPlayer module. This is a
        breaking change.
    *   Don't show forced text tracks in the `PlayerView` track selector, and
        keep a suitable forced text track selected if "None" is selected
        ([#9432](https://github.com/google/ExoPlayer/issues/9432)).
*   DASH:
    *   Parse channel count from DTS `AudioChannelConfiguration` elements. This
        re-enables audio passthrough for DTS streams
        ([#10159](https://github.com/google/ExoPlayer/issues/10159)).
    *   Disallow passing `null` to
        `DashMediaSource.Factory.setCompositeSequenceableLoaderFactory`.
        Instances of `DefaultCompositeSequenceableLoaderFactory` can be passed
        explicitly if required.
*   HLS:
    *   Fallback to chunkful preparation if the playlist CODECS attribute does
        not contain the audio codec
        ([#10065](https://github.com/google/ExoPlayer/issues/10065)).
    *   Disallow passing `null` to
        `HlsMediaSource.Factory.setCompositeSequenceableLoaderFactory`,
        `HlsMediaSource.Factory.setPlaylistParserFactory`, and
        `HlsMediaSource.Factory.setPlaylistTrackerFactory`. Instances of
        `DefaultCompositeSequenceableLoaderFactory`,
        `DefaultHlsPlaylistParserFactory`, or a reference to
        `DefaultHlsPlaylistTracker.FACTORY` can be passed explicitly if
        required.
*   Smooth Streaming:
    *   Disallow passing `null` to
        `SsMediaSource.Factory.setCompositeSequenceableLoaderFactory`. Instances
        of `DefaultCompositeSequenceableLoaderFactory` can be passed explicitly
        if required.
*   RTSP:
    *   Add RTP reader for H263
        ([#63](https://github.com/androidx/media/pull/63)).
    *   Add RTP reader for MPEG4
        ([#35](https://github.com/androidx/media/pull/35)).
    *   Add RTP reader for HEVC
        ([#36](https://github.com/androidx/media/pull/36)).
    *   Add RTP reader for AMR. Currently only mono-channel, non-interleaved AMR
        streams are supported. Compound AMR RTP payload is not supported.
        ([#46](https://github.com/androidx/media/pull/46))
    *   Add RTP reader for VP8
        ([#47](https://github.com/androidx/media/pull/47)).
    *   Add RTP reader for WAV
        ([#56](https://github.com/androidx/media/pull/56)).
    *   Fix RTSP basic authorization header.
        ([#9544](https://github.com/google/ExoPlayer/issues/9544)).
    *   Stop checking mandatory SDP fields as ExoPlayer doesn't need them
        ([#10049](https://github.com/google/ExoPlayer/issues/10049)).
    *   Throw checked exception when parsing RTSP timing
        ([#10165](https://github.com/google/ExoPlayer/issues/10165)).
    *   Add RTP reader for VP9
        ([#47](https://github.com/androidx/media/pull/64)).
    *   Add RTP reader for OPUS
        ([#53](https://github.com/androidx/media/pull/53)).
*   Session:
    *   Replace `MediaSession.MediaItemFiller` with
        `MediaSession.Callback.onAddMediaItems` to allow asynchronous resolution
        of requests.
    *   Support `setMediaItems(s)` methods when `MediaController` connects to a
        legacy media session.
    *   Remove `MediaController.setMediaUri` and
        `MediaSession.Callback.onSetMediaUri`. The same functionality can be
        achieved by using `MediaController.setMediaItem` and
        `MediaSession.Callback.onAddMediaItems`.
    *   Forward legacy `MediaController` calls to play media to
        `MediaSession.Callback.onAddMediaItems` instead of `onSetMediaUri`.
    *   Add `MediaNotification.Provider` and `DefaultMediaNotificationProvider`
        to provide customization of the notification.
    *   Add `BitmapLoader` and `SimpleBitmapLoader` for downloading artwork
        images.
    *   Add `MediaSession.setCustomLayout()` to provide backwards compatibility
        with the legacy session.
    *   Add `MediaSession.setSessionExtras()` to provide feature parity with
        legacy session.
    *   Rename `MediaSession.MediaSessionCallback` to `MediaSession.Callback`,
        `MediaLibrarySession.MediaLibrarySessionCallback` to
        `MediaLibrarySession.Callback` and
        `MediaSession.Builder.setSessionCallback` to `setCallback`.
    *   Fix NPE in `MediaControllerImplLegacy`
        ([#59](https://github.com/androidx/media/pull/59)).
    *   Update session position info on timeline
        change([#51](https://github.com/androidx/media/issues/51)).
    *   Fix NPE in `MediaControllerImplBase` after releasing controller
        ([#74](https://github.com/androidx/media/issues/74)).
    *   Fix `IndexOutOfBoundsException` when setting less media items than in
        the current playlist
        ([#86](https://github.com/androidx/media/issues/86)).
*   Ad playback / IMA:
    *   Decrease ad polling rate from every 100ms to every 200ms, to line up
        with Media Rating Council (MRC) recommendations.
*   FFmpeg extension:
    *   Update CMake version to `3.21.0+` to avoid a CMake bug causing
        AndroidStudio's gradle sync to fail
        ([#9933](https://github.com/google/ExoPlayer/issues/9933)).
*   Remove deprecated symbols:
    *   Remove `Player.Listener.onTracksChanged(TrackGroupArray,
        TrackSelectionArray)`. Use `Player.Listener.onTracksChanged(Tracks)`
        instead.
    *   Remove `Player.getCurrentTrackGroups` and
        `Player.getCurrentTrackSelections`. Use `Player.getCurrentTracks`
        instead. You can also continue to use `ExoPlayer.getCurrentTrackGroups`
        and `ExoPlayer.getCurrentTrackSelections`, although these methods remain
        deprecated.
    *   Remove `DownloadHelper`
        `DEFAULT_TRACK_SELECTOR_PARAMETERS_WITHOUT_VIEWPORT` and
        `DEFAULT_TRACK_SELECTOR_PARAMETERS` constants. Use
        `getDefaultTrackSelectorParameters(Context)` instead when possible, and
        `DEFAULT_TRACK_SELECTOR_PARAMETERS_WITHOUT_CONTEXT` otherwise.
    *   Remove constructor `DefaultTrackSelector(ExoTrackSelection.Factory)`.
        Use `DefaultTrackSelector(Context, ExoTrackSelection.Factory)` instead.
    *   Remove `Transformer.Builder.setContext`. The `Context` should be passed
        to the `Transformer.Builder` constructor instead.

### 1.0.0-alpha03 (2022-03-14)

This release corresponds to the
[ExoPlayer 2.17.1 release](https://github.com/google/ExoPlayer/releases/tag/r2.17.1).

*   Audio:
    *   Fix error checking audio capabilities for Dolby Atmos (E-AC3-JOC) in
        HLS.
*   Extractors:
    *   FMP4: Fix issue where emsg sample metadata could be output in the wrong
        order for streams containing both v0 and v1 emsg atoms
        ([#9996](https://github.com/google/ExoPlayer/issues/9996)).
*   Text:
    *   Fix the interaction of `SingleSampleMediaSource.Factory.setTrackId` and
        `MediaItem.SubtitleConfiguration.Builder.setId` to prioritise the
        `SubtitleConfiguration` field and fall back to the `Factory` value if
        it's not set
        ([#10016](https://github.com/google/ExoPlayer/issues/10016)).
*   Ad playback:
    *   Fix audio underruns between ad periods in live HLS SSAI streams.

### 1.0.0-alpha02 (2022-03-02)

This release corresponds to the
[ExoPlayer 2.17.0 release](https://github.com/google/ExoPlayer/releases/tag/r2.17.0).

*   Core Library:
    *   Add protected method `DefaultRenderersFactory.getCodecAdapterFactory()`
        so that subclasses of `DefaultRenderersFactory` that override
        `buildVideoRenderers()` or `buildAudioRenderers()` can access the codec
        adapter factory and pass it to `MediaCodecRenderer` instances they
        create.
    *   Propagate ICY header fields `name` and `genre` to
        `MediaMetadata.station` and `MediaMetadata.genre` respectively so that
        they reach the app via `Player.Listener.onMediaMetadataChanged()`
        ([#9677](https://github.com/google/ExoPlayer/issues/9677)).
    *   Remove null keys from `DefaultHttpDataSource#getResponseHeaders`.
    *   Sleep and retry when creating a `MediaCodec` instance fails. This works
        around an issue that occurs on some devices when switching a surface
        from a secure codec to another codec
        ([#8696](https://github.com/google/ExoPlayer/issues/8696)).
    *   Add `MediaCodecAdapter.getMetrics()` to allow users obtain metrics data
        from `MediaCodec`
        ([#9766](https://github.com/google/ExoPlayer/issues/9766)).
    *   Fix Maven dependency resolution
        ([#8353](https://github.com/google/ExoPlayer/issues/8353)).
    *   Disable automatic speed adjustment for live streams that neither have
        low-latency features nor a user request setting the speed
        ([#9329](https://github.com/google/ExoPlayer/issues/9329)).
    *   Rename `DecoderCounters#inputBufferCount` to `queuedInputBufferCount`.
    *   Make `SimpleExoPlayer.renderers` private. Renderers can be accessed via
        `ExoPlayer.getRenderer`.
    *   Updated some `AnalyticsListener.EventFlags` constant values to match
        values in `Player.EventFlags`.
    *   Split `AnalyticsCollector` into an interface and default implementation
        to allow it to be stripped by R8 if an app doesn't need it.
*   Track selection:
    *   Support preferred video role flags in track selection
        ([#9402](https://github.com/google/ExoPlayer/issues/9402)).
    *   Update video track selection logic to take preferred MIME types and role
        flags into account when selecting multiple video tracks for adaptation
        ([#9519](https://github.com/google/ExoPlayer/issues/9519)).
    *   Update video and audio track selection logic to only choose formats for
        adaptive selections that have the same level of decoder and hardware
        support ([#9565](https://github.com/google/ExoPlayer/issues/9565)).
    *   Update video track selection logic to prefer more efficient codecs if
        multiple codecs are supported by primary, hardware-accelerated decoders
        ([#4835](https://github.com/google/ExoPlayer/issues/4835)).
    *   Prefer audio content preferences (for example, the "default" audio track
        or a track matching the system locale language) over technical track
        selection constraints (for example, preferred MIME type, or maximum
        channel count).
    *   Fix track selection issue where overriding one track group did not
        disable other track groups of the same type
        ([#9675](https://github.com/google/ExoPlayer/issues/9675)).
    *   Fix track selection issue where a mixture of non-empty and empty track
        overrides is not applied correctly
        ([#9649](https://github.com/google/ExoPlayer/issues/9649)).
    *   Prohibit duplicate `TrackGroup`s in a `TrackGroupArray`. `TrackGroup`s
        can always be made distinguishable by setting an `id` in the
        `TrackGroup` constructor. This fixes a crash when resuming playback
        after backgrounding the app with an active track override
        ([#9718](https://github.com/google/ExoPlayer/issues/9718)).
    *   Amend logic in `AdaptiveTrackSelection` to allow a quality increase
        under sufficient network bandwidth even if playback is very close to the
        live edge ([#9784](https://github.com/google/ExoPlayer/issues/9784)).
*   Video:
    *   Fix decoder fallback logic for Dolby Vision to use a compatible
        H264/H265 decoder if needed.
*   Audio:
    *   Fix decoder fallback logic for Dolby Atmos (E-AC3-JOC) to use a
        compatible E-AC3 decoder if needed.
    *   Change `AudioCapabilities` APIs to require passing explicitly
        `AudioCapabilities.DEFAULT_AUDIO_CAPABILITIES` instead of `null`.
    *   Allow customization of the `AudioTrack` buffer size calculation by
        injecting an `AudioTrackBufferSizeProvider` to `DefaultAudioSink`
        ([#8891](https://github.com/google/ExoPlayer/issues/8891)).
    *   Retry `AudioTrack` creation if the requested buffer size was > 1MB
        ([#9712](https://github.com/google/ExoPlayer/issues/9712)).
*   Extractors:
    *   WAV: Add support for RF64 streams
        ([#9543](https://github.com/google/ExoPlayer/issues/9543)).
    *   Fix incorrect parsing of H.265 SPS NAL units
        ([#9719](https://github.com/google/ExoPlayer/issues/9719)).
    *   Parse Vorbis Comments (including `METADATA_BLOCK_PICTURE`) in Ogg Opus
        and Ogg Vorbis files.
*   Text:
    *   Add a `MediaItem.SubtitleConfiguration.id` field which is propagated to
        the `Format.id` field of the subtitle track created from the
        configuration
        ([#9673](https://github.com/google/ExoPlayer/issues/9673)).
    *   Add basic support for WebVTT subtitles in Matroska containers
        ([#9886](https://github.com/google/ExoPlayer/issues/9886)).
    *   Prevent `Cea708Decoder` from reading more than the declared size of a
        service block.
*   DRM:
    *   Remove `playbackLooper` from `DrmSessionManager.(pre)acquireSession`.
        When a `DrmSessionManager` is used by an app in a custom `MediaSource`,
        the `playbackLooper` needs to be passed to `DrmSessionManager.setPlayer`
        instead.
*   Ad playback / IMA:
    *   Add support for
        [IMA Dynamic Ad Insertion (DAI)](https://support.google.com/admanager/answer/6147120)
        ([#8213](https://github.com/google/ExoPlayer/issues/8213)).
    *   Add a method to `AdPlaybackState` to allow resetting an ad group so that
        it can be played again
        ([#9615](https://github.com/google/ExoPlayer/issues/9615)).
    *   Enforce playback speed of 1.0 during ad playback
        ([#9018](https://github.com/google/ExoPlayer/issues/9018)).
    *   Fix issue where an ad group that failed to load caused an immediate
        playback reset
        ([#9929](https://github.com/google/ExoPlayer/issues/9929)).
*   UI:
    *   Fix the color of the numbers in `StyledPlayerView` rewind and
        fastforward buttons when using certain themes
        ([#9765](https://github.com/google/ExoPlayer/issues/9765)).
    *   Correctly translate playback speed strings
        ([#9811](https://github.com/google/ExoPlayer/issues/9811)).
*   DASH:
    *   Add parsed essential and supplemental properties to the `Representation`
        ([#9579](https://github.com/google/ExoPlayer/issues/9579)).
    *   Support the `forced-subtitle` track role
        ([#9727](https://github.com/google/ExoPlayer/issues/9727)).
    *   Stop interpreting the `main` track role as `C.SELECTION_FLAG_DEFAULT`.
    *   Fix base URL exclusion logic for manifests that do not declare the DVB
        namespace ([#9856](https://github.com/google/ExoPlayer/issues/9856)).
    *   Support relative `MPD.Location` URLs
        ([#9939](https://github.com/google/ExoPlayer/issues/9939)).
*   HLS:
    *   Correctly populate `Format.label` for audio only HLS streams
        ([#9608](https://github.com/google/ExoPlayer/issues/9608)).
    *   Use chunkless preparation by default to improve start up time. If your
        renditions contain muxed closed-caption tracks that are **not** declared
        in the master playlist, you should add them to the master playlist to be
        available for playback, or turn off chunkless preparation with
        `HlsMediaSource.Factory.setAllowChunklessPreparation(false)`.
    *   Support key-frame accurate seeking in HLS
        ([#2882](https://github.com/google/ExoPlayer/issues/2882)).
*   RTSP:
    *   Provide a client API to override the `SocketFactory` used for any server
        connection ([#9606](https://github.com/google/ExoPlayer/pull/9606)).
    *   Prefer DIGEST authentication method over BASIC if both are present
        ([#9800](https://github.com/google/ExoPlayer/issues/9800)).
    *   Handle when RTSP track timing is not available
        ([#9775](https://github.com/google/ExoPlayer/issues/9775)).
    *   Ignore invalid RTP-Info header values
        ([#9619](https://github.com/google/ExoPlayer/issues/9619)).
*   Transformer:
    *   Increase required min API version to 21.
    *   `TransformationException` is now used to describe errors that occur
        during a transformation.
    *   Add `TransformationRequest` for specifying the transformation options.
    *   Allow multiple listeners to be registered.
    *   Fix Transformer being stuck when the codec output is partially read.
    *   Fix potential NPE in `Transformer.getProgress` when releasing the muxer
        throws.
    *   Add a demo app for applying transformations.
*   MediaSession extension:
    *   By default, `MediaSessionConnector` now clears the playlist on stop.
        Apps that want the playlist to be retained can call
        `setClearMediaItemsOnStop(false)` on the connector.
*   Cast extension:
    *   Fix bug that prevented `CastPlayer` from calling `onIsPlayingChanged`
        correctly ([#9792](https://github.com/google/ExoPlayer/issues/9792)).
    *   Support audio metadata including artwork with
        `DefaultMediaItemConverter`
        ([#9663](https://github.com/google/ExoPlayer/issues/9663)).
*   FFmpeg extension:
    *   Make `build_ffmpeg.sh` depend on LLVM's bin utils instead of GNU's
        ([#9933](https://github.com/google/ExoPlayer/issues/9933)).
*   Android 12 compatibility:
    *   Upgrade the Cast extension to depend on
        `com.google.android.gms:play-services-cast-framework:20.1.0`. Earlier
        versions of `play-services-cast-framework` are not compatible with apps
        targeting Android 12, and will crash with an `IllegalArgumentException`
        when creating `PendingIntent`s
        ([#9528](https://github.com/google/ExoPlayer/issues/9528)).
*   Remove deprecated symbols:
    *   Remove `Player.EventListener`. Use `Player.Listener` instead.
    *   Remove `MediaSourceFactory.setDrmSessionManager`,
        `MediaSourceFactory.setDrmHttpDataSourceFactory`, and
        `MediaSourceFactory.setDrmUserAgent`. Use
        `MediaSourceFactory.setDrmSessionManagerProvider` instead.
    *   Remove `MediaSourceFactory.setStreamKeys`. Use
        `MediaItem.Builder.setStreamKeys` instead.
    *   Remove `MediaSourceFactory.createMediaSource(Uri)`. Use
        `MediaSourceFactory.createMediaSource(MediaItem)` instead.
    *   Remove `setTag` from `DashMediaSource`, `HlsMediaSource` and
        `SsMediaSource`. Use `MediaItem.Builder.setTag` instead.
    *   Remove `DashMediaSource.setLivePresentationDelayMs(long, boolean)`. Use
        `MediaItem.Builder.setLiveConfiguration` and
        `MediaItem.LiveConfiguration.Builder.setTargetOffsetMs` to override the
        manifest, or `DashMediaSource.setFallbackTargetLiveOffsetMs` to provide
        a fallback value.
    *   Remove `(Simple)ExoPlayer.setThrowsWhenUsingWrongThread`. Opting out of
        the thread enforcement is no longer possible.
    *   Remove `ActionFile` and `ActionFileUpgradeUtil`. Use ExoPlayer 2.16.1 or
        before to use `ActionFileUpgradeUtil` to merge legacy action files into
        `DefaultDownloadIndex`.
    *   Remove `ProgressiveMediaSource.setExtractorsFactory`. Use
        `ProgressiveMediaSource.Factory(DataSource.Factory, ExtractorsFactory)`
        constructor instead.
    *   Remove `ProgressiveMediaSource.Factory.setTag` and
        `ProgressiveMediaSource.Factory.setCustomCacheKey`. Use
        `MediaItem.Builder.setTag` and `MediaItem.Builder.setCustomCacheKey`
        instead.
    *   Remove `DefaultRenderersFactory(Context, @ExtensionRendererMode int)`
        and `DefaultRenderersFactory(Context, @ExtensionRendererMode int, long)`
        constructors. Use the `DefaultRenderersFactory(Context)` constructor,
        `DefaultRenderersFactory.setExtensionRendererMode`, and
        `DefaultRenderersFactory.setAllowedVideoJoiningTimeMs` instead.
    *   Remove all public `CronetDataSource` constructors. Use
        `CronetDataSource.Factory` instead.
*   Change the following `IntDefs` to `@Target(TYPE_USE)` only. This may break
    the compilation of usages in Kotlin, which can be fixed by moving the
    annotation to annotate the type (`Int`).
    *   `@AacAudioObjectType`
    *   `@Ac3Util.SyncFrameInfo.StreamType`
    *   `@AdLoadException.Type`
    *   `@AdtsExtractor.Flags`
    *   `@AmrExtractor.Flags`
    *   `@AspectRatioFrameLayout.ResizeMode`
    *   `@AudioFocusManager.PlayerCommand`
    *   `@AudioSink.SinkFormatSupport`
    *   `@BinarySearchSeeker.TimestampSearchResult.Type`
    *   `@BufferReplacementMode`
    *   `@C.BufferFlags`
    *   `@C.ColorRange`
    *   `@C.ColorSpace`
    *   `@C.ColorTransfer`
    *   `@C.CryptoMode`
    *   `@C.Encoding`
    *   `@C.PcmEncoding`
    *   `@C.Projection`
    *   `@C.SelectionReason`
    *   `@C.StereoMode`
    *   `@C.VideoOutputMode`
    *   `@CacheDataSource.Flags`
    *   `@CaptionStyleCompat.EdgeType`
    *   `@DataSpec.Flags`
    *   `@DataSpec.HttpMethods`
    *   `@DecoderDiscardReasons`
    *   `@DecoderReuseResult`
    *   `@DefaultAudioSink.OutputMode`
    *   `@DefaultDrmSessionManager.Mode`
    *   `@DefaultTrackSelector.SelectionEligibility`
    *   `@DefaultTsPayloadReaderFactory.Flags`
    *   `@EGLSurfaceTexture.SecureMode`
    *   `@EbmlProcessor.ElementType`
    *   `@ExoMediaDrm.KeyRequest.RequestType`
    *   `@ExtensionRendererMode`
    *   `@Extractor.ReadResult`
    *   `@FileTypes.Type`
    *   `@FlacExtractor.Flags` (in `com.google.android.exoplayer2.ext.flac`
        package)
    *   `@FlacExtractor.Flags` (in
        `com.google.android.exoplayer2.extractor.flac` package)
    *   `@FragmentedMp4Extractor.Flags`
    *   `@HlsMediaPlaylist.PlaylistType`
    *   `@HttpDataSourceException.Type`
    *   `@IllegalClippingException.Reason`
    *   `@IllegalMergeException.Reason`
    *   `@LoadErrorHandlingPolicy.FallbackType`
    *   `@MatroskaExtractor.Flags`
    *   `@Mp3Extractor.Flags`
    *   `@Mp4Extractor.Flags`
    *   `@NotificationUtil.Importance`
    *   `@PlaybackException.FieldNumber`
    *   `@PlayerNotificationManager.Priority`
    *   `@PlayerNotificationManager.Visibility`
    *   `@PlayerView.ShowBuffering`
    *   `@Renderer.State`
    *   `@RendererCapabilities.AdaptiveSupport`
    *   `@RendererCapabilities.Capabilities`
    *   `@RendererCapabilities.DecoderSupport`
    *   `@RendererCapabilities.FormatSupport`
    *   `@RendererCapabilities.HardwareAccelerationSupport`
    *   `@RendererCapabilities.TunnelingSupport`
    *   `@SampleStream.ReadDataResult`
    *   `@SampleStream.ReadFlags`
    *   `@StyledPlayerView.ShowBuffering`
    *   `@SubtitleView.ViewType`
    *   `@TextAnnotation.Position`
    *   `@TextEmphasisSpan.MarkFill`
    *   `@TextEmphasisSpan.MarkShape`
    *   `@Track.Transformation`
    *   `@TrackOutput.SampleDataPart`
    *   `@Transformer.ProgressState`
    *   `@TsExtractor.Mode`
    *   `@TsPayloadReader.Flags`
    *   `@WebvttCssStyle.FontSizeUnit`

### 1.0.0-alpha01

AndroidX Media is the new home for media support libraries, including ExoPlayer.
The first alpha contains early, functional implementations of libraries for
implementing media use cases, including:

*   ExoPlayer, an application-level media player for Android that is easy to
    customize and extend.
*   Media session functionality, for exposing and controlling playbacks. This
    new session module uses the same `Player` interface as ExoPlayer.
*   UI components for building media playback user interfaces.
*   Modules wrapping functionality in other libraries for use with ExoPlayer,
    for example, ad insertion via the IMA SDK.

ExoPlayer was previously hosted in a separate
[ExoPlayer GitHub project](https://github.com/google/ExoPlayer). In AndroidX
Media its package name is `androidx.media3.exoplayer`. We plan to continue to
maintain and release the ExoPlayer GitHub project for a while to give apps time
to migrate. AndroidX Media has replacements for all the ExoPlayer modules,
except for the legacy media2 and mediasession extensions, which are together
replaced by the new `media3-session` module. This provides direct integration
between players and media sessions without needing to use an adapter/connector
class.<|MERGE_RESOLUTION|>--- conflicted
+++ resolved
@@ -1,6 +1,5 @@
 # Release notes
 
-<<<<<<< HEAD
 ### Unreleased changes
 
 *   Core library:
@@ -12,6 +11,8 @@
     *   Update `SampleQueue` to store `sourceId` as a `long` rather than an
         `int`. This changes the signatures of public methods
         `SampleQueue.sourceId` and `SampleQueue.peekSourceId`.
+    *   Reset target live stream override when seeking to default position
+        ([#11051](https://github.com/google/ExoPlayer/pull/11051)).
 *   Audio:
     *   Fix bug where some playbacks fail when tunneling is enabled and
         `AudioProcessors` are active, e.g. for gapless trimming
@@ -62,16 +63,6 @@
 There are no changes since 1.0.0-rc02.
 
 ### 1.0.0-rc02 (2023-03-02)
-=======
-### 2.18.5 (2023-03-22)
-
-This release corresponds to the
-[AndroidX Media3 1.0.0 release](https://github.com/androidx/media/releases/tag/1.0.0).
-
-There are no changes since 2.18.4.
-
-### 2.18.4 (2023-03-02)
->>>>>>> f2cf82cd
 
 This release corresponds to the
 [ExoPlayer 2.18.4 release](https://github.com/google/ExoPlayer/releases/tag/r2.18.4).
